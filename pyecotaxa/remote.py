import concurrent.futures
import enum
import fnmatch
import ftplib
import functools
import glob
import hashlib
import logging
import os
import posixpath
import shutil
import time
import traceback
import urllib.parse
import uuid
import warnings
import zipfile
from typing import Any, Dict, List, Mapping, Optional, Sequence, Tuple, Union

import requests
import requests.adapters
import requests_toolbelt
import semantic_version
import urllib3.util.retry
import werkzeug
from atomicwrites import atomic_write as _atomic_write
<<<<<<< HEAD
from tqdm.auto import tqdm

=======
>>>>>>> 25668d10
from pyecotaxa._config import (
    JsonConfig,
    MultiConfig,
    check_config,
    default_config,
    find_file_recursive,
    load_env,
)
from pyecotaxa.meta import FileMeta
from tqdm.auto import tqdm

logger = logging.getLogger(__name__)


class ImportMode(enum.Enum):
    # Yes = Update metadata only. Cla = Also update classifications. Else create.
    CREATE = "No"
    UPDATE_META = "Yes"
    UPDATE_ANNO = "Cla"


class Transport(enum.Enum):
    SHARE = "share"
    HTTP = "http"
    FTP = "ftp"


class DummyExecutor(concurrent.futures.Executor):
    def submit(self, fn, *args, **kwargs):
        f = concurrent.futures.Future()

        try:
            f.set_result(fn(*args, **kwargs))
        except Exception as exc:
            f.set_exception(exc)
            pass

        return f


def atomic_write(path, **kwargs):
    prefix = f".{os.path.basename(path)}-"
    suffix = ".part"
    return _atomic_write(path, mode="wb", prefix=prefix, suffix=suffix, **kwargs)


class JobError(Exception):
    """Raised if a server-side job fails."""

    pass


class ApiVersionWarning(Warning):
    pass


def show_trace(func):
    @functools.wraps(func)
    def wrapper(*args, **kwargs):
        try:
            return func(*args, **kwargs)
        except:
            traceback.print_exc()
            raise

    return wrapper


def removeprefix(s: str, prefix: str) -> str:
    """Polyfill for str.removeprefix introduced in Python 3.9."""

    if s.startswith(prefix):
        return s[len(prefix) :]
    else:
        return s[:]


def removesuffix(s: str, suffix: str) -> str:
    """Polyfill for str.removesuffix introduced in Python 3.9."""

    if suffix and s.endswith(suffix):
        return s[: -len(suffix)]
    else:
        return s[:]


def copyfile_progress(src, dst, chunksize=1024**2):
    """Copy data from src to dst with progress"""

    with open(src, "rb") as fsrc:
        total = os.fstat(fsrc.fileno()).st_size

        with atomic_write(dst) as fdst, tqdm(
            unit="B", unit_scale=True, unit_divisor=1024, total=total
        ) as pm:
            buf = memoryview(bytearray(chunksize))
            while 1:
                nbytes = fsrc.readinto(buf)
                if not nbytes:
                    break
                fdst.write(buf)

                n_written += len(buf)

                yield n_written, total


def match_request(request: Mapping, pattern: Mapping):
    """
    Return True if request matches the pattern.

    I.e., request contains all the keys in pattern and the respective values match.
    """

    _missing = object()

    differences = {
        k: f"{v} vs. {request.get(k, '<missing>')}"
        for k, v in pattern.items()
        if request.get(k, _missing) != v
    }

    if differences:
        logger.debug(
            "Differences: " + (", ".join(f"{k}: {v}" for k, v in differences.items()))
        )

    return not differences


class State(enum.Enum):
    FINISHED = 0
    RUNNING = 1
    FAILED = 2
    WAITING = 3


class ProgressListener:
    def __init__(self) -> None:
        self.progress_bars = {}

    def update(
        self,
        target,
        state: Optional[State] = None,
        message: Optional[str] = None,
        description: Optional[str] = None,
        progress: Optional[int] = None,
        total: Optional[int] = None,
        unit: Optional[str] = None,
    ):
        try:
            progress_bar = self.progress_bars[target]
        except KeyError:
            progress_bar = self.progress_bars[target] = tqdm(
                position=0 if target is None else None, unit_scale=True
            )

        if progress_bar.disable:
            # Progress bar is already closed
            return

        if message is not None:
            if target is not None:
                message = f"{target}: {message}"
            progress_bar.write(message)

        if description is not None:
            if target is not None:
                description = f"{target}: {description}"
            progress_bar.set_description(description, refresh=False)

        if progress is not None:
            progress_bar.n = progress

        if total is not None:
            progress_bar.total = total

        if unit is not None:
            progress_bar.unit = unit
        else:
            progress_bar.unit = "it"

        if state == State.FINISHED:
            progress_bar.close()
        else:
            progress_bar.refresh()


class Obervable:
    def __init__(self) -> None:
        self.__observers = []

    def register_observer(self, fn):
        self.__observers.append(fn)
        return fn

    def _notify_observers(self, *args, **kwargs):
        for fn in self.__observers:
            fn(*args, **kwargs)


def _value_matches_query(value, query) -> bool:
    if isinstance(value, Mapping) and isinstance(query, Mapping):
        _none = object()
        return all(
            _value_matches_query(value.get(k, _none), qv) for k, qv in query.items()
        )

    if isinstance(value, str) and isinstance(query, str):
        return value == query

    if isinstance(value, Sequence) and isinstance(query, Sequence):
        if len(value) != len(query):
            return False
        return all(_value_matches_query(v, qv) for v, qv in zip(value, query))

    if value == query:
        return True

    return False


def _file_hash(f) -> str:
    fhash = hashlib.sha256()
    for chunk in iter(lambda: f.read(4096), b""):
        fhash.update(chunk)

    return fhash.hexdigest()


class Remote(Obervable):
    """
    Interact with a remote EcoTaxa server.

    Args:
        api_endpoint (str, optional): EcoTaxa API endpoint.
        api_token (str, optional): API token.
            If not given, it is read from the environment variable ECOTAXA_API_TOKEN.
            ECOTAXA_API_TOKEN can be given on the command line or defined in a .env file in the project root.
            If that does not succeed, the user is prompted for username and password.
        exported_data_share (str or bool, optional): Locally accessible location for the results of an export job.
            If given, the archive will be copied, otherwise, it will be transferred over HTTP.
            If not given, the default location (/remote/plankton_rw/ftp_plankton/Ecotaxa_Exported_data/) will be used if available.
            To disable the detection of the default location, pass False.
    """

    REQUIRED_OPENAPI_VERSION = "~=0.0.25"

    def __init__(
        self,
        *,
        api_endpoint: Optional[str] = None,
        api_token: Optional[str] = None,
        exported_data_share: Union[None, str, bool] = None,
        import_data_share: Union[None, str, bool] = None,
        verbose=False,
    ):
        super().__init__()

        config = MultiConfig()

        config.update_from(default_config, "<default>")

        user_config_fn = os.path.expanduser("~/.pyecotaxa.json")
        config.update_from(JsonConfig(user_config_fn, verbose=verbose), user_config_fn)

        local_config_fn = find_file_recursive(".pyecotaxa.json")
        config.update_from(
            JsonConfig(local_config_fn, verbose=verbose), local_config_fn
        )

        config.update_from(load_env(verbose=verbose), "<environment>")

        # Update config from parameters
        # TODO: Use `set`
        if api_endpoint is not None:
            config["api_endpoint"] = api_endpoint

        if api_token is not None:
            config["api_token"] = api_token

        if exported_data_share is not None:
            config["exported_data_share"] = exported_data_share

        if import_data_share is not None:
            config["import_data_share"] = import_data_share

        self.config = check_config(config)

        # TODO: Use session everywhere
        self._session = requests.Session()
        retry = urllib3.util.retry.Retry(connect=3, backoff_factor=0.5)
        adapter = requests.adapters.HTTPAdapter(max_retries=retry)
        self._session.mount("http://", adapter)
        self._session.mount("https://", adapter)

        self._check_version()

    def get(self, path, headers: Optional[Mapping] = None, **kwargs):
        """Retrieve data from the specified path."""
        # Build url from API endpoint and supplied path
        url = urllib.parse.urljoin(self.config["api_endpoint"], path)

        # Build headers
        if headers is None:
            headers = self.auth_headers
        else:
            headers = {**self.auth_headers, **headers}

        response = self._session.get(url, headers=headers, **kwargs)
<<<<<<< HEAD
=======

        self._check_response(response)

        return response.json()

    def post(self, path, headers: Optional[Mapping] = None, **kwargs):
        """Retrieve data from the specified path."""
        # Build url from API endpoint and supplied path
        url = urllib.parse.urljoin(self.config["api_endpoint"], path)

        # Build headers
        if headers is None:
            headers = self.auth_headers
        else:
            headers = {**self.auth_headers, **headers}

        response = self._session.post(url, headers=headers, **kwargs)
>>>>>>> 25668d10

        self._check_response(response)

        return response.json()

<<<<<<< HEAD
    def post(self, path, headers: Optional[Mapping] = None, **kwargs):
        """Retrieve data from the specified path."""
        # Build url from API endpoint and supplied path
        url = urllib.parse.urljoin(self.config["api_endpoint"], path)

        # Build headers
        if headers is None:
            headers = self.auth_headers
        else:
            headers = {**self.auth_headers, **headers}

        response = self._session.post(url, headers=headers, **kwargs)

        self._check_response(response)

        return response.json()

=======
>>>>>>> 25668d10
    def _check_version(self):
        openapi_schema = self.get("openapi.json")

        version = openapi_schema.get("info", {}).get("version", "0.0.0")

        logger.info(f"Server OpenAPI version is {version}")

        if semantic_version.Version(version) not in semantic_version.SimpleSpec(
            self.REQUIRED_OPENAPI_VERSION
        ):
            warnings.warn(
                f"Required OpenAPI version is {self.REQUIRED_OPENAPI_VERSION}, Server has {version}.",
                category=ApiVersionWarning,
                stacklevel=2,
            )

    def login(self, username: str, password: str):
        """Login and store api_token."""

        api_token = self.post(
            "login",
            json={"password": password, "username": username},
        )

        self.config["api_token"] = api_token

        return api_token

    @property
    def auth_headers(self):
        if not self.config["api_token"]:
            return {}

        return {"Authorization": f"Bearer {self.config['api_token']}"}

    def _get_job(self, job_id) -> Dict:
        """Retrieve details about a job."""

        response = requests.get(
            urllib.parse.urljoin(self.config["api_endpoint"], f"jobs/{job_id}/"),
            headers=self.auth_headers,
        )

        self._check_response(response)

        return response.json()

    def _get_job_file_http(self, project_id, job_id, *, target_directory: str) -> str:
        """Download an exported archive over HTTP and return the local file name."""

        response = requests.get(
            urllib.parse.urljoin(self.config["api_endpoint"], f"jobs/{job_id}/file"),
            params={},
            headers=self.auth_headers,
            stream=True,
        )

        self._check_response(response)

        content_length = int(response.headers.get("Content-Length", 0)) or None

        chunksize = 8 * 1024

        _, options = werkzeug.http.parse_options_header(
            response.headers["content-disposition"]
        )
        name = posixpath.basename(options["filename"])

        local_filename = os.path.join(target_directory, name)

        logger.info(f"Downloading {response.url} to {local_filename}...")

        try:
            with tqdm(
                unit="iB",
                unit_scale=True,
                unit_divisor=1024,
                total=content_length,
                desc=f"Downloading {name}...",
            ) as pm, atomic_write(local_filename) as fout:
                for chunk in response.iter_content(chunksize):
                    fout.write(chunk)
                    pm.update(len(chunk))
        except:
            # Cleaup destination file
            try:
                os.remove(local_filename)
            except FileNotFoundError:
                pass

            raise

        return local_filename

    def _get_job_file_local(self, project_id, job_id, *, target_directory: str) -> str:
        """Download an exported archive and return the local file name."""

        pattern = os.path.join(
            self.config["exported_data_share"], f"task_{job_id}_*.zip"
        )
        matches = glob.glob(pattern)

        if not matches:
            raise ValueError(
                f"No locally accessible export for job {job_id}.\nPattern: {pattern}"
            )

        (remote_fn,) = matches
        filename = os.path.basename(remote_fn)

        # Local filename should not have the task_<id>_ prefix to match get_job_file_remote
        dest = os.path.join(target_directory, removeprefix(filename, f"task_{job_id}_"))

        logger.info(f"Copying {remote_fn} to {dest}...")

        try:
            copyfile_progress(remote_fn, dest)
            shutil.copymode(remote_fn, dest)
        except:
            # Cleaup destination file
            try:
                os.remove(dest)
            except FileNotFoundError:
                pass
            raise

        return dest

    def _get_job_file_ftp(self, project_id, job_id, *, target_directory: str) -> str:
        """Download an exported archive over FTP and return the local file name."""

        with ftplib.FTP(
            self.config["ftp_host"],
            self.config["ftp_user"],
            self.config["ftp_passwd"],
        ) as ftp:
            ftp.cwd(self.config["ftp_export_dir"])

            # Find file for the job
            pattern = f"task_{job_id}_*.zip"
            matches = [
                remote_fn
                for remote_fn in ftp.nlst()
                if fnmatch.fnmatchcase(remote_fn, pattern)
            ]

            if not matches:
                raise ValueError(
                    f"No FTP-accessible export for job {job_id}.\nPattern: {pattern}"
                )

            (remote_fn,) = matches

            size = ftp.size(remote_fn)

            name = os.path.basename(remote_fn)
            local_filename = os.path.join(target_directory, name)

            with tqdm(
                unit="iB",
                unit_scale=True,
                unit_divisor=1024,
                total=size,
                desc=f"Downloading {name}...",
            ) as pm, atomic_write(local_filename) as fout:

                def writeblock(block: bytes):
                    fout.write(block)
                    pm.update(len(block))

                ftp.retrbinary(f"RETR {remote_fn}", callback=writeblock)

            return local_filename

    def _get_job_file(
        self, project_id, job, *, target_directory: str, transport: Transport
    ) -> str:
        job_id = job["id"]

        out_to_ftp = job.get("params", {}).get("req", {}).get("out_to_ftp", False)

        if transport == Transport.SHARE:
            if self.config["import_data_share"] is None:
                raise ValueError(f"import_data_share is not available")

            if not out_to_ftp:
                raise ValueError(f"out_to_ftp is False")

            return self._get_job_file_local(
                project_id, job_id, target_directory=target_directory
            )

<<<<<<< HEAD
    def _start_project_export(self, project_id, *, with_images, filters):
=======
        if transport == Transport.HTTP:
            return self._get_job_file_http(
                project_id, job_id, target_directory=target_directory
            )

        if transport == Transport.FTP:
            return self._get_job_file_ftp(
                project_id, job_id, target_directory=target_directory
            )

        raise ValueError(f"Unknown transport: {transport!r}")

    def _start_project_export(self, project_id, *, request: Mapping, filters: Mapping):
>>>>>>> 25668d10
        response = requests.post(
            urllib.parse.urljoin(self.config["api_endpoint"], "object_set/export"),
            json={
                "filters": filters,
<<<<<<< HEAD
                "request": {
                    "project_id": project_id,
                    "exp_type": "BAK",
                    "use_latin1": False,
                    "tsv_entities": "OPAS",
                    "split_by": "S",
                    "coma_as_separator": False,
                    "format_dates_times": False,
                    "with_images": with_images,
                    "with_internal_ids": False,
                    "only_first_image": False,
                    "sum_subtotal": "A",
                    "out_to_ftp": self.config["exported_data_share"] is not None,
                },
=======
                "request": request,
>>>>>>> 25668d10
            },
            headers=self.auth_headers,
        )

        self._check_response(response)

        data = response.json()

        job_id = data["job_id"]

        self._notify_observers(
            project_id,
            description=f"Enqueued export job.",
            progress=0,
            total=100,
            state=State.WAITING,
        )

        # Get job data
        return self._get_job(job_id)

    def _get_jobs(self, type=None, params=None):
        response = requests.get(
            urllib.parse.urljoin(self.config["api_endpoint"], "jobs"),
            params={"for_admin": False},
            headers=self.auth_headers,
        )

        self._check_response(response)

        jobs = response.json()

        if type is not None:
            jobs = [job for job in jobs if job.get("type") == type]

        if params is not None:
            jobs = [
                job
                for job in jobs
                if _value_matches_query(job.get("params", {}), params)
            ]

        return jobs

    def _wait_job_progress(self, job, task_descr: str):
        """
        Args:
            job:
            task_descr: Task description for progress meter.
        """
        with tqdm(desc=task_descr, total=100, unit="%") as pbar:
            # 'P' for Pending (Waiting for an execution thread)
            # 'R' for Running (Being executed inside a thread)
            # 'A' for Asking (Needing user information before resuming)
            # 'E' for Error (Stopped with error)
            # 'F' for Finished (Done)."
            while job["state"] not in "FE":
                pct = job["progress_pct"] or 0
                pbar.update(pct - pbar.n)
                pbar.set_description(f"{task_descr} ({job['progress_msg']})")

                time.sleep(5)

                # Update job data
                job = self._get_job(job["id"])

        if job["state"] == "E":
            raise JobError(job["progress_msg"])

        return job

<<<<<<< HEAD
    def _download_archive(
        self, project_id, *, target_directory: str, with_images: bool, filters: Mapping
=======
    def _export_and_download_archive(
        self,
        project_id,
        *,
        target_directory: str,
        with_images: bool,
        filters: Mapping,
        transport: Transport,
>>>>>>> 25668d10
    ) -> str:
        """Export and download a project archive."""

        # Configure project export
        request = {
            "project_id": project_id,
            "exp_type": "BAK",
            "use_latin1": False,
            "tsv_entities": "OPAS",
            "split_by": "S",
            "coma_as_separator": False,
            "format_dates_times": False,
            "with_images": with_images,
            "with_internal_ids": False,
            "only_first_image": False,
            "sum_subtotal": "A",
            "out_to_ftp": transport in (Transport.FTP, Transport.SHARE),
        }

        # Find running or finished export task for request
        matches = [
            job
            for job in self._get_jobs()
            if job.get("type") == "GenExport"
            and match_request(job.get("params", {}).get("req", {}), request)
        ]

        if not matches:
            job = self._start_project_export(
<<<<<<< HEAD
                project_id, with_images=with_images, filters=filters
=======
                project_id, request=request, filters=filters
>>>>>>> 25668d10
            )
        else:
            job = matches[0]

        # Wait for job to be finished
        job = self._wait_job_progress(job, f"Exporting {project_id}...")

        logger.info(f"Export job for {project_id} done.")

        # Download job file
        archive_fn = self._get_job_file(
            project_id,
            job,
            target_directory=target_directory,
            transport=transport,
        )

        # Store metadata
        job_params_req = job.get("params", {}).get("req", {})
        FileMeta(archive_fn).update(job_params_req).save()

        return archive_fn

    def _check_archive(self, project_id, archive_fn):
        self._notify_observers(
            project_id, description=f"Checking archive...", progress=0, total=1
        )

        try:
            with zipfile.ZipFile(archive_fn) as zf:
                zf.testzip()
        except Exception:
            self._notify_observers(
                project_id, description=f"Checking archive...", state=State.FAILED
            )
            raise

        self._notify_observers(
            project_id, description=f"Checking archive...", progress=1, total=1
        )

    def _cleanup_task_data(self, project_id):
        # Find finished export task for project_id

        self._notify_observers(
            project_id,
            description=f"Cleaning up...",
            progress=0,
            total=1,
            state=State.RUNNING,
        )

        jobs = self._get_jobs()

        matches = [
            job
            for job in jobs
            if job.get("params", {}).get("req", {}).get("project_id") == project_id
        ]

        for job in matches:
            job_id = job["id"]

            response = requests.delete(
                urllib.parse.urljoin(self.config["api_endpoint"], f"jobs/{job_id}"),
                headers=self.auth_headers,
            )

            self._check_response(response)

        self._notify_observers(
            project_id,
            description=f"Cleaning up...",
            progress=1,
            total=1,
            state=State.RUNNING,
        )

    def _pull_individual_project(
        self,
        project_id: int,
        *,
        target_directory: str,
        check_integrity: bool,
        cleanup_task_data: bool,
        with_images: bool,
        filters: Mapping,
        force_download: bool,
<<<<<<< HEAD
=======
        transport: Transport,
>>>>>>> 25668d10
    ) -> str:
        """Find and return the name of the local copy of the requested project."""

        try:
            pattern = os.path.join(target_directory, f"export_{project_id}_*.zip")
            matches = glob.glob(pattern)

            if matches and not force_download:
<<<<<<< HEAD
                print(f"Export for {project_id} is available locally.")
=======
                logger.info(f"Export for {project_id} is available locally.")
>>>>>>> 25668d10
                archive_fn = matches[0]
            else:
                archive_fn = self._export_and_download_archive(
                    project_id,
                    target_directory=target_directory,
                    with_images=with_images,
                    filters=filters,
<<<<<<< HEAD
=======
                    transport=transport,
>>>>>>> 25668d10
                )

            logger.info(f"Got {archive_fn}.")

            if check_integrity:
                self._check_archive(project_id, archive_fn)

            if cleanup_task_data:
                self._cleanup_task_data(project_id)
        except Exception as exc:
            self._notify_observers(
                project_id,
                description=f"FAILED ({exc})",
                progress=1,
                total=1,
                state=State.FINISHED,
            )
            raise exc

        self._notify_observers(
            project_id, description="OK", progress=1, total=1, state=State.FINISHED
        )

        return archive_fn

    def _check_response(self, response: requests.Response):
        try:
            response.raise_for_status()
        except:
            logger.error(
                "\n".join(
                    [
                        "Request failed!",
                        f"Request url: {response.request.method} {response.request.url}",
                        f"Request headers: {response.request.headers}",
                        f"Response headers: {response.headers}",
                        f"Response text: {response.text}",
                    ]
                )
            )
            raise

    def pull(
        self,
        project_ids: Union[List[int], int],
        *,
        target_directory=".",
        n_parallel=1,
        check_integrity=True,
        cleanup_task_data=True,
        with_images=True,
        filters: Optional[Mapping] = None,
        force_download: bool = False,
<<<<<<< HEAD
=======
        transport: Transport = Transport.HTTP,
>>>>>>> 25668d10
    ) -> List[str]:
        """
        Export a project archive and transfer to a local directory.

        Args:
            project_ids (int or list): Project IDs to pull.
            target_directory (str, optional): Directory for exported archives.
            n_parallel (int, optional): Number of projects to be processed in parallel (export jobs, file transfer, ...).
                More parallel tasks might speed up the pull but also put more load on the server.
            check_integrity (bool, optional): Ensure the integrity of the exported archive.
            cleanup_task_data (bool, optional): Clean up task data on the server after successful download.
            with_images (bool, optional): Include images in the exported archive.
        """

        if isinstance(project_ids, int):
            project_ids = [project_ids]

        if filters is None:
            filters = {}

        os.makedirs(target_directory, exist_ok=True)

        if n_parallel > 1:
            executor = concurrent.futures.ThreadPoolExecutor(n_parallel)
        else:
            executor = DummyExecutor()

        self._notify_observers(
            None, description="Pulling projects...", total=len(project_ids), unit="proj"
        )

        futures = [
            executor.submit(
                show_trace(self._pull_individual_project),
                project_id,
                target_directory=target_directory,
                check_integrity=check_integrity,
                cleanup_task_data=cleanup_task_data,
                with_images=with_images,
                filters=filters,
                force_download=force_download,
<<<<<<< HEAD
=======
                transport=transport,
>>>>>>> 25668d10
            )
            for project_id in project_ids
        ]

        try:
            archive_fns = []
            for i, archive_fn_future in enumerate(
                concurrent.futures.as_completed(futures)
            ):
                archive_fn = archive_fn_future.result()

                self._notify_observers(None, progress=i + 1, unit="proj")

                archive_fns.append(archive_fn)

            return archive_fns
        except:
            executor.shutdown(False)
            raise

    def current_user(self):
        response = requests.get(
            urllib.parse.urljoin(self.config["api_endpoint"], "users/me"),
            headers=self.auth_headers,
        )

        self._check_response(response)

        return response.json()

    def _start_project_import(self, project_id, source_path, mode: ImportMode):
        logger.info("Starting project import...")
        response = requests.post(
            urllib.parse.urljoin(
                self.config["api_endpoint"], f"file_import/{project_id}"
            ),
            json={
                "source_path": source_path,
                "taxo_mappings": {},
                "skip_loaded_files": False,
                "skip_existing_objects": True,  # Has to be True for an update (so that updateable objects are calculated)
                "update_mode": mode.value,
            },
            headers=self.auth_headers,
        )

        self._check_response(response)

        data = response.json()

        job_id = data["job_id"]

        # Get job data
        return self._get_job(job_id)

    def _get_remote_fn_by_hashh(self, fhash):
        # Currently, the /my_files endpoint is broken
        # See https://github.com/ecotaxa/ecotaxa_back/issues/56
        # TODO: source_path = "/tmp/ecotaxa_user.{CREATOR_USER_ID}/{TAG}/{DEST_FILE_NAME}"
        return None

        response = requests.get(
            urllib.parse.urljoin(self.config["api_endpoint"], f"my_files/{fhash}"),
            headers=self.auth_headers,
        )

        if response.status_code == 404:
            return None

        self._check_response(response)

        # {'path': 'deadbeef...', 'entries': [{'name': 'archive.zip', 'type': 'F', 'size': 0, 'mtime': '2023-02-16 19:06:50.901954'}]}
        data = response.json()

        if "entries" not in data or "path" not in data:
            return None

        try:
            (entry,) = data["entries"]
        except ValueError:
            return None

        return posixpath.join(data["path"], entry["name"])

    def _upload_file_http(self, src_fn, force=False) -> str:
        name = os.path.basename(src_fn)

        with open(src_fn, "rb") as f:
            if force:
                # Generate random hash
                tag = uuid.uuid4().hex
                logger.info(f"Pushing to random tag: {tag}")
            else:
                # Compute hash
                tag = _file_hash(f)
                f.seek(0)

                remote_fn = self._get_remote_fn_by_hashh(tag)
                if remote_fn is not None:
                    logger.info(f"{src_fn} is already available remotely: {remote_fn}")
                    return remote_fn

            logger.info(f"Uploading {src_fn} via HTTP...")
            total = os.fstat(f.fileno()).st_size

            if total > 500 * 1024**2:
                logger.warning(
                    "File is larger than 500MiB, HTTP upload will most likely fail."
                )

            with tqdm(
                unit="B",
                unit_scale=True,
                unit_divisor=1024,
                total=total,
                desc=f"Uploading {name}...",
            ) as pm:
                me = requests_toolbelt.MultipartEncoder(
                    {"file": (name, f), "path": src_fn, "tag": tag}
                )
                mm = requests_toolbelt.MultipartEncoderMonitor(
                    me, lambda monitor: pm.set(monitor.bytes_read)
                )
                response = self._session.post(
                    urllib.parse.urljoin(self.config["api_endpoint"], f"my_files/"),
                    data=mm,
                    headers={**self.auth_headers, "Content-Type": mm.content_type},
                )

        self._check_response(response)

        filename = response.json()

        assert isinstance(filename, str)

        return filename

    def _upload_file_ftp(self, src_fn, force=False) -> str:
        logger.info(f"Uploading {src_fn} via FTP...")
        name: str = os.path.basename(src_fn)

        with open(src_fn, "rb") as f:
            if force:
                # Generate random hash
                tag = uuid.uuid4().hex
                logger.info(f"Pushing to random tag: {tag}")
            else:
                # Compute hash
                logger.info(f"Computing hash for {name}...")
                tag = _file_hash(f)
                f.seek(0)

                # remote_fn = self._get_remote_fn_by_hashh(tag)
                # if remote_fn is not None:
                #     logger.info(f"{src_fn} is already available remotely: {remote_fn}")
                #     return remote_fn

            total = os.fstat(f.fileno()).st_size

            with ftplib.FTP(
                self.config["ftp_host"],
                self.config["ftp_user"],
                self.config["ftp_passwd"],
            ) as ftp:
                ftp.cwd(self.config["ftp_datadir"])
                try:
                    ftp.cwd(tag)
                except ftplib.Error as exc:
                    if not exc.args[0].strip().startswith("550"):
                        raise
                    ftp.mkd(tag)
                    ftp.cwd(tag)

                try:
                    # Check for existence
                    ftp.size(name)
                except ftplib.Error:
                    should_upload = True
                else:
                    should_upload = False

                if should_upload:
                    with tqdm(
                        unit="B",
                        unit_scale=True,
                        unit_divisor=1024,
                        total=total,
                        desc=f"Uploading {name}...",
                    ) as pm:
                        ftp.storbinary(
                            f"STOR {name}",
                            f,
                            callback=lambda block: pm.update(len(block)),
                        )

        filename = posixpath.join(
            self.config["ftp_server_root"],
            self.config["ftp_datadir"].lstrip("/"),
            tag,
            name,
        )

        return filename

    def _upload_file_share(self, src_fn):
        dst_dir = os.path.join(self.config["import_data_share"], "pyecotaxa")
        os.makedirs(dst_dir, exist_ok=True)

        # Copy file into the import directory
        dst_fn = os.path.join(dst_dir, os.path.basename(src_fn))
        if not os.path.isfile(dst_fn):
            copyfile_progress(src_fn, dst_fn)
            shutil.copymode(src_fn, dst_fn)

        return posixpath.join("FTP/Ecotaxa_Data_to_import/pyecotaxa", dst_fn)

    def _push_individual_archive(
        self,
        src_fn: str,
        project_id: int,
        force=False,
        mode: ImportMode = ImportMode.CREATE,
        transport: Transport = Transport.HTTP,
    ):
        logger.info(f"Pushing {src_fn} to {project_id}...")

        if transport == Transport.SHARE:
            if self.config["import_data_share"] is None:
                raise ValueError(f"import_data_share is not available")
            remote_fn = self._upload_file_share(src_fn)
        elif transport == Transport.HTTP:
            remote_fn = self._upload_file_http(src_fn, force=force)
        elif transport == Transport.FTP:
            remote_fn = self._upload_file_ftp(src_fn, force=force)
        else:
            raise ValueError(f"Unknown transport: {transport!r}")

        logger.info(f"Remote filename is {remote_fn}.")

        # Find running or finished import task for project_id
        jobs = self._get_jobs(
            type="FileImport",
            params={"prj_id": project_id, "req": {"source_path": remote_fn}},
        )

        # Only look for non-failed jobs
        jobs = [job for job in jobs if job["state"] != "E"]

        if not jobs:
            job = self._start_project_import(project_id, remote_fn, mode)
        else:
            job = jobs[0]
            logger.info(f"Job to import {remote_fn} already exists...")

        # Wait for job to be finished
        job = self._wait_job_progress(job, f"Importing to {project_id}...")

        # TODO: Cleanup of job (and files?)

        # TODO: Update metadata of local file: {"push:{project_id}": {"hash": ...}}

    def _validate_meta(self, root: str, meta: Mapping[str, Mapping[str, Any]]):
        def validate():
            for file_fn, file_meta in meta.items():
                if not os.path.isfile(os.path.join(root, file_fn)):
                    print(f"WARNING: {file_fn} is missing.")
                    continue

                if "project_id" not in file_meta:
                    print(f"WARNING: No project_id set for {file_fn}.")
                    continue

                yield (file_fn, file_meta)

        return dict(validate())

    def push(
        self,
        file_fn_project_id: Sequence[Tuple[str, int]],
        n_parallel=1,
        force=False,
        mode: ImportMode = ImportMode.CREATE,
        transport: Transport = Transport.HTTP,
    ):
        """
        Push a local checkout to EcoTaxa.

        The respective projects need to already exist.

        Args:
            mode: create / update / update_with_classification
        """

        logger.info(f"Pushing {len(file_fn_project_id)} files...")

        if n_parallel:
            executor = concurrent.futures.ThreadPoolExecutor(n_parallel)
        else:
            executor = DummyExecutor()

        [
            self._push_individual_archive(
                file_fn, project_id, force=force, mode=mode, transport=transport
            )
            for file_fn, project_id in file_fn_project_id
        ]

        # futures = [
        #     executor.submit(
        #         self._push_individual_archive,
        #         file_fn,
        #         project_id,
        #     )
        #     for file_fn, project_id in file_fn_project_id
        # ]

        # try:
        #     with progress_meter(
        #         "total", unit="B", unit_scale=True, unit_divisor=1024, total=len(futures)
        #     ) as pm:
        #         for fut in concurrent.futures.as_completed(futures):
        #             fut.result()
        #             pm.update()

        # finally:
        #     executor.shutdown()<|MERGE_RESOLUTION|>--- conflicted
+++ resolved
@@ -24,11 +24,7 @@
 import urllib3.util.retry
 import werkzeug
 from atomicwrites import atomic_write as _atomic_write
-<<<<<<< HEAD
-from tqdm.auto import tqdm
-
-=======
->>>>>>> 25668d10
+
 from pyecotaxa._config import (
     JsonConfig,
     MultiConfig,
@@ -340,8 +336,6 @@
             headers = {**self.auth_headers, **headers}
 
         response = self._session.get(url, headers=headers, **kwargs)
-<<<<<<< HEAD
-=======
 
         self._check_response(response)
 
@@ -359,32 +353,11 @@
             headers = {**self.auth_headers, **headers}
 
         response = self._session.post(url, headers=headers, **kwargs)
->>>>>>> 25668d10
 
         self._check_response(response)
 
         return response.json()
 
-<<<<<<< HEAD
-    def post(self, path, headers: Optional[Mapping] = None, **kwargs):
-        """Retrieve data from the specified path."""
-        # Build url from API endpoint and supplied path
-        url = urllib.parse.urljoin(self.config["api_endpoint"], path)
-
-        # Build headers
-        if headers is None:
-            headers = self.auth_headers
-        else:
-            headers = {**self.auth_headers, **headers}
-
-        response = self._session.post(url, headers=headers, **kwargs)
-
-        self._check_response(response)
-
-        return response.json()
-
-=======
->>>>>>> 25668d10
     def _check_version(self):
         openapi_schema = self.get("openapi.json")
 
@@ -577,9 +550,6 @@
                 project_id, job_id, target_directory=target_directory
             )
 
-<<<<<<< HEAD
-    def _start_project_export(self, project_id, *, with_images, filters):
-=======
         if transport == Transport.HTTP:
             return self._get_job_file_http(
                 project_id, job_id, target_directory=target_directory
@@ -593,29 +563,11 @@
         raise ValueError(f"Unknown transport: {transport!r}")
 
     def _start_project_export(self, project_id, *, request: Mapping, filters: Mapping):
->>>>>>> 25668d10
         response = requests.post(
             urllib.parse.urljoin(self.config["api_endpoint"], "object_set/export"),
             json={
                 "filters": filters,
-<<<<<<< HEAD
-                "request": {
-                    "project_id": project_id,
-                    "exp_type": "BAK",
-                    "use_latin1": False,
-                    "tsv_entities": "OPAS",
-                    "split_by": "S",
-                    "coma_as_separator": False,
-                    "format_dates_times": False,
-                    "with_images": with_images,
-                    "with_internal_ids": False,
-                    "only_first_image": False,
-                    "sum_subtotal": "A",
-                    "out_to_ftp": self.config["exported_data_share"] is not None,
-                },
-=======
                 "request": request,
->>>>>>> 25668d10
             },
             headers=self.auth_headers,
         )
@@ -687,10 +639,6 @@
 
         return job
 
-<<<<<<< HEAD
-    def _download_archive(
-        self, project_id, *, target_directory: str, with_images: bool, filters: Mapping
-=======
     def _export_and_download_archive(
         self,
         project_id,
@@ -699,7 +647,6 @@
         with_images: bool,
         filters: Mapping,
         transport: Transport,
->>>>>>> 25668d10
     ) -> str:
         """Export and download a project archive."""
 
@@ -729,11 +676,7 @@
 
         if not matches:
             job = self._start_project_export(
-<<<<<<< HEAD
-                project_id, with_images=with_images, filters=filters
-=======
                 project_id, request=request, filters=filters
->>>>>>> 25668d10
             )
         else:
             job = matches[0]
@@ -822,10 +765,7 @@
         with_images: bool,
         filters: Mapping,
         force_download: bool,
-<<<<<<< HEAD
-=======
         transport: Transport,
->>>>>>> 25668d10
     ) -> str:
         """Find and return the name of the local copy of the requested project."""
 
@@ -834,11 +774,7 @@
             matches = glob.glob(pattern)
 
             if matches and not force_download:
-<<<<<<< HEAD
-                print(f"Export for {project_id} is available locally.")
-=======
                 logger.info(f"Export for {project_id} is available locally.")
->>>>>>> 25668d10
                 archive_fn = matches[0]
             else:
                 archive_fn = self._export_and_download_archive(
@@ -846,10 +782,7 @@
                     target_directory=target_directory,
                     with_images=with_images,
                     filters=filters,
-<<<<<<< HEAD
-=======
                     transport=transport,
->>>>>>> 25668d10
                 )
 
             logger.info(f"Got {archive_fn}.")
@@ -903,10 +836,7 @@
         with_images=True,
         filters: Optional[Mapping] = None,
         force_download: bool = False,
-<<<<<<< HEAD
-=======
         transport: Transport = Transport.HTTP,
->>>>>>> 25668d10
     ) -> List[str]:
         """
         Export a project archive and transfer to a local directory.
@@ -948,10 +878,7 @@
                 with_images=with_images,
                 filters=filters,
                 force_download=force_download,
-<<<<<<< HEAD
-=======
                 transport=transport,
->>>>>>> 25668d10
             )
             for project_id in project_ids
         ]
