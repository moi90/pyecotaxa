--- conflicted
+++ resolved
@@ -1,12 +1,7 @@
 import concurrent.futures
 import enum
-<<<<<<< HEAD
-import functools
-import getpass
-=======
 import ftplib
 import functools
->>>>>>> dbc29f96
 import glob
 import hashlib
 import logging
@@ -25,10 +20,6 @@
 import requests.adapters
 import requests_toolbelt
 import semantic_version
-<<<<<<< HEAD
-=======
-import tqdm
->>>>>>> dbc29f96
 import urllib3.util.retry
 import werkzeug
 from atomicwrites import atomic_write as _atomic_write
@@ -120,7 +111,7 @@
         return s[:]
 
 
-def copyfile_progress(src, dst, chunksize=1024 ** 2):
+def copyfile_progress(src, dst, chunksize=1024**2):
     """Copy data from src to dst with progress"""
 
     with open(src, "rb") as fsrc:
@@ -871,7 +862,7 @@
             logger.info(f"Uploading {src_fn} via HTTP...")
             total = os.fstat(f.fileno()).st_size
 
-            if total > 500 * 1024 ** 2:
+            if total > 500 * 1024**2:
                 logger.warning(
                     "File is larger than 500MiB, HTTP upload will most likely fail."
                 )
