"""Read and write EcoTaxa archives and individual EcoTaxa TSV files."""

import fnmatch
import io
import pathlib
import posixpath
import shutil
import tarfile
import warnings
import zipfile
<<<<<<< HEAD
from typing import IO, Callable, List, Mapping, Optional, Union
=======
from typing import IO, Callable, List, Optional, Union
>>>>>>> e7732c72

import numpy as np
import pandas as pd
from tqdm.auto import tqdm

__all__ = ["read_tsv", "write_tsv"]


def _fix_types(dataframe: pd.DataFrame, enforce_types):
    header = dataframe.columns.get_level_values(0)
    types = dataframe.columns.get_level_values(1)

    dataframe.columns = header

    float_cols = []
    text_cols = []
    for c, t in zip(header, types):
        if t == "[f]":
            float_cols.append(c)
        elif t == "[t]":
            text_cols.append(c)
        else:
            # If the first row contains other values than [f] or [t],
            # it is not a type header but a normal line of values and has to be inserted into the dataframe.
            # This is the case for "General export".

            # Clean up empty fields
            types = [None if t.startswith("Unnamed") else t for t in types]

            # Parse and prepend the current "types" to the dataframe
            row0_str = pd.DataFrame([types], columns=header).to_csv(index=False)
            row0 = pd.read_csv(
                io.StringIO(row0_str),
                index_col=False,
                # Use dt.name, because pd.Int64Dtype does not work here directly
                dtype={c: dt.name for c, dt in dataframe.dtypes.items()},
            )

            if enforce_types:
                raise ValueError("enforce_types=True, but no type header was found.")

            return pd.concat((row0, dataframe), ignore_index=True)

    if enforce_types:
        # Enforce [f] types
        dataframe[float_cols] = dataframe[float_cols].astype(float)
        dataframe[text_cols] = dataframe[text_cols].fillna("").astype(str)
    else:
        # Replace NaN with empty string in string columns
        for c in dataframe.columns:
            if pd.api.types.is_string_dtype(dataframe.dtypes[c]):
                dataframe[c] = dataframe[c].fillna("")

    return dataframe


def _apply_usecols(
    df: pd.DataFrame, usecols: Union[Callable, List[str]]
) -> pd.DataFrame:
    if callable(usecols):
        columns = [c for c in df.columns.get_level_values(0) if usecols(c)]
    else:
        columns = [c for c in df.columns.get_level_values(0) if c in usecols]

    return df[columns]


DEFAULT_DTYPES = {
    "img_file_name": str,
    "img_rank": int,
    "object_id": str,
    "object_link": str,
    "object_lat": float,
    "object_lon": float,
    "object_date": str,
    "object_time": str,
    "object_annotation_date": str,
    "object_annotation_time": str,
    "object_annotation_category": str,
    "object_annotation_category_id": "Int64",
    "object_annotation_person_name": str,
    "object_annotation_person_email": str,
    "object_annotation_status": str,
    "process_id": str,
    "acq_id": str,
    "sample_id": str,
}


def read_tsv(
    filepath_or_buffer,
    encoding: str = "utf-8-sig",
    enforce_types: Optional[bool] = None,
    usecols: Union[None, Callable, List[str]] = None,
    dtype=None,
    **kwargs,
) -> pd.DataFrame:
    """
    Read an individual EcoTaxa TSV file.

    Args:
        filepath_or_buffer (str, path object or file-like object): ...
        encoding (str, optional): Encoding of the TSV file.
            With the default "utf-8-sig", both UTF8 and signed UTF8 can be read.
<<<<<<< HEAD
        enforce_types: Enforce the column dtypes provided in the header.
            Usually, it is desirable to use the default dtypes and allow pandas to infer the column dtypes.
=======
        enforce_types (bool, optional): Enforce the column dtypes provided in the header.
            Usually, this is desirable for better interoperability with EcoTaxa.
            (Otherwise, date and time values could lose their leading zeros.)
>>>>>>> e7732c72
        usecols: List of strings or callable.
        **kwargs: Additional kwargs are passed to :func:`pandas:pandas.read_csv`.

    Returns:
        A Pandas :class:`~pandas:pandas.DataFrame`.
    """

<<<<<<< HEAD
    if enforce_types:
        dtype = str
    else:
        if dtype is None:
            dtype = DEFAULT_DTYPES
        elif isinstance(dtype, Mapping):
            dtype = {**DEFAULT_DTYPES, **dtype}
        else:
            # One dtype for all columns
            pass
=======
    if enforce_types is None:
        # Enforce dtypes if no dtype was specified
        enforce_types = "dtype" not in kwargs

    if enforce_types:
        kwargs.setdefault("dtype", str)
>>>>>>> e7732c72

    if usecols is not None:
        chunksize = kwargs.pop("chunksize", 10000)

        # Read a few rows a time
        dataframe: pd.DataFrame = pd.concat(
            [
                _apply_usecols(chunk, usecols)
                for chunk in pd.read_csv(
                    filepath_or_buffer,
                    sep="\t",
                    encoding=encoding,
                    header=[0, 1],
                    chunksize=chunksize,
                    dtype=dtype,
                    **kwargs,
                )
            ]
        )  # type: ignore
    else:
        if kwargs.pop("chunksize", None) is not None:
            warnings.warn("Parameter chunksize is ignored.")

        dataframe: pd.DataFrame = pd.read_csv(
            filepath_or_buffer,
            sep="\t",
            encoding=encoding,
            header=[0, 1],
            dtype=dtype,
            **kwargs,
        )  # type: ignore

    return _fix_types(dataframe, enforce_types)


def _dtype_to_ecotaxa(dtype):
    if pd.api.types.is_numeric_dtype(dtype):
        return "[f]"

    return "[t]"


def write_tsv(
    dataframe: pd.DataFrame,
    path_or_buf=None,
    encoding="utf-8",
    type_header=True,
    formatters: Optional[Mapping] = None,
    **kwargs,
):
    """
    Write an individual EcoTaxa TSV file.

    Args:
        dataframe: A pandas DataFrame.
        path_or_buf (str, path object or file-like object): ...
        encoding: Encoding of the TSV file.
            With the default "utf-8", both UTF8 and signed UTF8 readers can read the file.
        enforce_types: Enforce the column dtypes provided in the header.
            Usually, it is desirable to allow pandas to infer the column dtypes.
        type_header (bool, default true): Include the type header ([t]/[f]).
            This is required for a successful import into EcoTaxa.

    Return:
        None or str

            If path_or_buf is None, returns the resulting csv format as a string. Otherwise returns None.
    """

    if formatters is None:
        formatters = {}

    dataframe = dataframe.copy(deep=False)

    # Calculate type header before formatting values
    ecotaxa_types = [_dtype_to_ecotaxa(dt) for dt in dataframe.dtypes]

    # Apply formatting
    for col in dataframe.columns:
        fmt = formatters.get(col)

        if fmt is None:
            continue

        dataframe[col] = dataframe[col].apply(fmt)

    if type_header:
        # Inject types into header
        dataframe.columns = pd.MultiIndex.from_tuples(
            list(zip(dataframe.columns, ecotaxa_types))
        )

    return dataframe.to_csv(
        path_or_buf, sep="\t", encoding=encoding, index=False, **kwargs
    )


class MemberNotFoundError(Exception):
    pass


class UnknownArchiveError(Exception):
    pass


class _TSVIterator:
    def __init__(self, archive: "Archive", tsv_fns, kwargs) -> None:
        self.archive = archive
        self.tsv_fns = tsv_fns
        self.kwargs = kwargs

    def __iter__(self):
        for tsv_fn in self.tsv_fns:
            with self.archive.open(tsv_fn) as f:
                yield tsv_fn, read_tsv(f, **self.kwargs)

    def __len__(self):
        return len(self.tsv_fns)


class ArchivePath:
    def __init__(self, archive: "Archive", filename) -> None:
        self.archive = archive
        self.filename = filename

    def open(self, mode="r", compress_hint=True) -> IO:
        return self.archive.open(self.filename, mode, compress_hint)

    def __truediv__(self, filename):
        return ArchivePath(self.archive, posixpath.join(self.filename, filename))


class Archive:
    """
    A generic archive reader and writer for ZIP and TAR archives.
    """

    extensions: List[str] = []

    def __new__(cls, archive_fn: Union[str, pathlib.Path], mode: str = "r"):
        archive_fn = str(archive_fn)

        if mode[0] == "r":
            for subclass in cls.__subclasses__():
                if subclass.is_readable(archive_fn):
                    return super(Archive, subclass).__new__(subclass)

            raise UnknownArchiveError(f"No handler found to read {archive_fn}")

        if mode[0] in ("a", "w", "x"):
            for subclass in cls.__subclasses__():
                if any(archive_fn.endswith(ext) for ext in subclass.extensions):
                    return super(Archive, subclass).__new__(subclass)

            raise UnknownArchiveError(f"No handler found to write {archive_fn}")

    @staticmethod
    def is_readable(archive_fn) -> bool:
        raise NotImplementedError()  # pragma: no cover

    def __init__(self, archive_fn: Union[str, pathlib.Path], mode: str = "r"):
        raise NotImplementedError()  # pragma: no cover

    def open(self, member_fn, mode="r", compress_hint=True) -> IO:
        """
        Raises:
            MemberNotFoundError if mode=="r" and the member was not found.
        """

        raise NotImplementedError()  # pragma: no cover

    def find(self, pattern) -> List[str]:
        return fnmatch.filter(self.members(), pattern)

    def members(self) -> List[str]:
        raise NotImplementedError()  # pragma: no cover

    def close(self):
        pass

    def __enter__(self):
        return self

    def __exit__(self, *_, **__):
        self.close()

    def iter_tsv(self, **kwargs):
        """
        Yield tuples of all (tsv_fn, data) in the archive.

        Example:
            with Archive("export.zip") as archive:
                for tsv_fn, tsv in archive.iter_tsv():
                    # tsv_fn is the location of the tsv file (img_file_name is relative to that)
                    # tsv is a pandas DataFrame containing all data
                    ...

        """
        return _TSVIterator(self, self.find("*.tsv"), kwargs)

    def __truediv__(self, key):
        return ArchivePath(self, key)

    def add_images(
        self, df: pd.DataFrame, src: Union[str, "Archive", pathlib.Path], progress=False
    ):
        """Add images referenced in df from src."""

        if isinstance(src, str):
            src = pathlib.Path(src)

        for img_file_name in tqdm(df["img_file_name"], disable=not progress):
            with (src / img_file_name).open() as f_src, self.open(
                img_file_name, "w"
            ) as f_dst:
                shutil.copyfileobj(f_src, f_dst)


class _TarIO(io.BytesIO):
    def __init__(self, archive: "TarArchive", member_fn) -> None:
        super().__init__()
        self.archive = archive
        self.member_fn = member_fn

    def close(self) -> None:
        self.seek(0)
        self.archive.write_member(self.member_fn, self)
        super().close()


class TarArchive(Archive):
    extensions = [
        ".tar",
        ".tar.bz2",
        ".tb2",
        ".tbz",
        ".tbz2",
        ".tz2",
        ".tar.gz",
        ".taz",
        ".tgz",
        ".tar.lzma",
        ".tlz",
    ]

    @staticmethod
    def is_readable(archive_fn):
        return tarfile.is_tarfile(archive_fn)

    def __init__(self, archive_fn: Union[str, pathlib.Path], mode: str = "r"):
        self._tar = tarfile.open(archive_fn, mode)
        self.__members = None

    def close(self):
        self._tar.close()

    def open(self, member_fn, mode="r", compress_hint=True) -> IO:
        # tar does not compress files individually
        del compress_hint

        if mode == "r":
            try:
                fp = self._tar.extractfile(self._resolve_member(member_fn))
            except KeyError as exc:
                raise MemberNotFoundError(
                    f"{member_fn} not in {self._tar.name}"
                ) from exc

            if fp is None:
                raise IOError("There's no data associated with this member")

            return fp

        if mode == "w":
            return _TarIO(self, member_fn)

        raise ValueError(f"Unrecognized mode: {mode}")

    @property
    def _members(self):
        if self.__members is not None:
            return self.__members
        self.__members = {
            tar_info.name: tar_info for tar_info in self._tar.getmembers()
        }
        return self.__members

    def _resolve_member(self, member):
        return self._members[member]

    def write_member(
        self, member_fn: str, fileobj_or_bytes: Union[IO, bytes], compress_hint=True
    ):
        # tar does not compress files individually
        del compress_hint

        if isinstance(fileobj_or_bytes, bytes):
            fileobj_or_bytes = io.BytesIO(fileobj_or_bytes)

        if isinstance(fileobj_or_bytes, io.BytesIO):
            tar_info = tarfile.TarInfo(member_fn)
            tar_info.size = len(fileobj_or_bytes.getbuffer())
        else:
            tar_info = self._tar.gettarinfo(arcname=member_fn, fileobj=fileobj_or_bytes)

        self._tar.addfile(tar_info, fileobj=fileobj_or_bytes)
        self._members[tar_info.name] = tar_info

    def members(self):
        return self._tar.getnames()


class ZipArchive(Archive):
    extensions = [".zip"]

    @staticmethod
    def is_readable(archive_fn):
        return zipfile.is_zipfile(archive_fn)

    def __init__(self, archive_fn: Union[str, pathlib.Path], mode: str = "r"):
        self._zip = zipfile.ZipFile(archive_fn, mode)

    def members(self):
        return self._zip.namelist()

    def open(self, member_fn: str, mode="r", compress_hint=True) -> IO:
        if mode == "w" and not compress_hint:
            # Disable compression
            member = zipfile.ZipInfo(member_fn)
            member.compress_type = zipfile.ZIP_STORED
        else:
            # Let ZipFile.open select compression and compression level
            member = member_fn

        try:
            return self._zip.open(member, mode)
        except KeyError as exc:
            raise MemberNotFoundError(
                f"{member_fn} not in {self._zip.filename}"
            ) from exc

    def write_member(
        self, member_fn: str, fileobj_or_bytes: Union[IO, bytes], compress_hint=True
    ):
        compress_type = zipfile.ZIP_DEFLATED if compress_hint else zipfile.ZIP_STORED
        # TODO: Optimize for on-disk files and BytesIO (.getvalue())
        if isinstance(fileobj_or_bytes, bytes):
            return self._zip.writestr(
                member_fn, fileobj_or_bytes, compress_type=compress_type
            )

        self._zip.writestr(
            member_fn, fileobj_or_bytes.read(), compress_type=compress_type
        )

    def close(self):
        self._zip.close()<|MERGE_RESOLUTION|>--- conflicted
+++ resolved
@@ -8,11 +8,7 @@
 import tarfile
 import warnings
 import zipfile
-<<<<<<< HEAD
 from typing import IO, Callable, List, Mapping, Optional, Union
-=======
-from typing import IO, Callable, List, Optional, Union
->>>>>>> e7732c72
 
 import numpy as np
 import pandas as pd
@@ -117,14 +113,8 @@
         filepath_or_buffer (str, path object or file-like object): ...
         encoding (str, optional): Encoding of the TSV file.
             With the default "utf-8-sig", both UTF8 and signed UTF8 can be read.
-<<<<<<< HEAD
         enforce_types: Enforce the column dtypes provided in the header.
             Usually, it is desirable to use the default dtypes and allow pandas to infer the column dtypes.
-=======
-        enforce_types (bool, optional): Enforce the column dtypes provided in the header.
-            Usually, this is desirable for better interoperability with EcoTaxa.
-            (Otherwise, date and time values could lose their leading zeros.)
->>>>>>> e7732c72
         usecols: List of strings or callable.
         **kwargs: Additional kwargs are passed to :func:`pandas:pandas.read_csv`.
 
@@ -132,7 +122,6 @@
         A Pandas :class:`~pandas:pandas.DataFrame`.
     """
 
-<<<<<<< HEAD
     if enforce_types:
         dtype = str
     else:
@@ -143,14 +132,6 @@
         else:
             # One dtype for all columns
             pass
-=======
-    if enforce_types is None:
-        # Enforce dtypes if no dtype was specified
-        enforce_types = "dtype" not in kwargs
-
-    if enforce_types:
-        kwargs.setdefault("dtype", str)
->>>>>>> e7732c72
 
     if usecols is not None:
         chunksize = kwargs.pop("chunksize", 10000)
