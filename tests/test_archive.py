--- conflicted
+++ resolved
@@ -21,20 +21,10 @@
     else:
         file_content = "a\tb\tc\td\n1\t2.0\ta\t\n3\t4.0\tb\t"
 
-<<<<<<< HEAD
-    if enforce_types and not type_header:
-        with pytest.raises(ValueError):
-            dataframe = read_tsv(StringIO(file_content), enforce_types=enforce_types)
-        return
-
-    dataframe = read_tsv(StringIO(file_content), enforce_types=enforce_types)
-
-=======
     with contextlib.ExitStack() as ctx:
         if enforce_types and not type_header:
             ctx.enter_context(pytest.warns(UserWarning))
         dataframe = read_tsv(StringIO(file_content), enforce_types=enforce_types)
->>>>>>> 53cab3e6
     assert len(dataframe) == 2
 
     assert list(dataframe.columns) == ["a", "b", "c", "d"]
@@ -57,26 +47,12 @@
     else:
         file_content = "a\tb\tc\td\n1\t2.0\ta\t\n3\t4.0\tb\t"
 
-<<<<<<< HEAD
-    if enforce_types and not type_header:
-        with pytest.raises(ValueError):
-            dataframe = read_tsv(
-                StringIO(file_content), enforce_types=enforce_types, usecols=("a", "b")
-            )
-        return
-
-    dataframe = read_tsv(
-        StringIO(file_content), enforce_types=enforce_types, usecols=("a", "b")
-    )
-
-=======
     with contextlib.ExitStack() as ctx:
         if enforce_types and not type_header:
             ctx.enter_context(pytest.warns(UserWarning))
         dataframe = read_tsv(
             StringIO(file_content), enforce_types=enforce_types, usecols=("a", "b")
         )
->>>>>>> 53cab3e6
     assert len(dataframe) == 2
 
     assert list(dataframe.columns) == ["a", "b"]
