# pyecotaxa

[![Documentation Status](https://readthedocs.org/projects/pyecotaxa/badge/?version=stable)](https://pyecotaxa.readthedocs.io/en/stable/?badge=stable)
[![Tests](https://github.com/ecotaxa/pyecotaxa/workflows/Tests/badge.svg)](https://github.com/ecotaxa/pyecotaxa/actions?query=workflow%3ATests)
[![PyPI](https://img.shields.io/pypi/v/pyecotaxa)](https://pypi.org/project/pyecotaxa)

Python package to query EcoTaxa and process its output.

<<<<<<< HEAD

## `pyecotaxa.remote`: Interact with a remote EcoTaxa server

```python
from pyecotaxa.remote import Remote

r = Remote()

# Login
r.login(username, password)

# Pull one or more project archives by project_id
r.pull(project_ids)
```
=======
## `pyecotaxa.archive`: Read and write EcoTaxa archives

```python
from pyecotaxa.archive import read_tsv, write_tsv

# Read a .tsv file into a pandas DataFrame
# In contrast to pd.read_csv, this function transparently handles the type header
df = read_tsv(path_to_file)

# Write pandas DataFrame into a .tsv file
# In contrast to df.to_csv, this function can generate the type header
write_tsv(df, path_to_file)
```
>>>>>>> 16bd78ef
<|MERGE_RESOLUTION|>--- conflicted
+++ resolved
@@ -6,7 +6,20 @@
 
 Python package to query EcoTaxa and process its output.
 
-<<<<<<< HEAD
+## `pyecotaxa.archive`: Read and write EcoTaxa archives
+
+```python
+from pyecotaxa.archive import read_tsv, write_tsv
+
+# Read a .tsv file into a pandas DataFrame
+# In contrast to pd.read_csv, this function transparently handles the type header
+df = read_tsv(path_to_file)
+
+# Write pandas DataFrame into a .tsv file
+# In contrast to df.to_csv, this function can generate the type header
+write_tsv(df, path_to_file)
+```
+
 
 ## `pyecotaxa.remote`: Interact with a remote EcoTaxa server
 
@@ -20,19 +33,4 @@
 
 # Pull one or more project archives by project_id
 r.pull(project_ids)
-```
-=======
-## `pyecotaxa.archive`: Read and write EcoTaxa archives
-
-```python
-from pyecotaxa.archive import read_tsv, write_tsv
-
-# Read a .tsv file into a pandas DataFrame
-# In contrast to pd.read_csv, this function transparently handles the type header
-df = read_tsv(path_to_file)
-
-# Write pandas DataFrame into a .tsv file
-# In contrast to df.to_csv, this function can generate the type header
-write_tsv(df, path_to_file)
-```
->>>>>>> 16bd78ef
+```